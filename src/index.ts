--- conflicted
+++ resolved
@@ -165,11 +165,7 @@
       await router(req, reply, config);
     }
   });
-<<<<<<< HEAD
-  server.addHook("onSend", (req: any, reply: any, payload: any, done: any) => {
-=======
   server.addHook("onSend", async (req, reply, payload) => {
->>>>>>> f7981b16
     if (req.sessionId && req.url.startsWith("/v1/messages")) {
       if (payload instanceof ReadableStream) {
         if (req.agents) {
